/// FicTrac http://rjdmoore.net/fictrac/
/// \file       SocketRecorder.cpp
<<<<<<< HEAD
/// \brief      Implementation of socket recorder based on boost::asio UDP datagrams.
/// \author     Richard Moore
/// \copyright  CC BY-NC-SA 3.0

#if 0	// TCP sockets

#ifdef __APPLE__ || __linux__
#include "SocketRecorder_linux.src"
#elif _WIN32
#include "SocketRecorder_win.src"
#endif

#else	// UDP sockets

#include "SocketRecorder.h"

#include "Logger.h"

#include <boost/asio.hpp>

#include <string>

using namespace std;
using boost::asio::ip::udp;
=======
/// \brief      Implementation of socket recorder as a ZeroMQ publisher.
/// \author     David Turner
/// \copyright  CC BY-NC-SA 3.0

#include "SocketRecorder.h"

#include "zhelpers.hpp"

#include <string>
#include <iostream>
#include <exception>  // try, catch
>>>>>>> c067a1db

///
///
///
SocketRecorder::SocketRecorder()
<<<<<<< HEAD
    : _socket(_io_service)
=======
>>>>>>> c067a1db
{
    _type = SOCK;
}

///
///
///
SocketRecorder::~SocketRecorder()
{
    closeRecord();
}

///
///
///
<<<<<<< HEAD
bool SocketRecorder::openRecord(std::string host_port)
{
    // extract host name and port
    size_t pos = host_port.find_first_of(':');
    if (pos == string::npos) {
        LOG_ERR("Error! Malformed host:port string.");
        return false;
    }
    _host = host_port.substr(0, pos);
    _port = stoi(host_port.substr(pos + 1));

    _endpoint = udp::endpoint(boost::asio::ip::address::from_string(_host), _port);

    LOG("Opening UDP connection to %s:%d", _host.c_str(), _port);

    // open socket
    try {
        _socket.open(udp::v4());

        _open = _socket.is_open();
        if (!_open) { throw; }
    }
    catch (const boost::system::system_error& e) {
        LOG_ERR("Error! Could not open UDP connection to %s:%d due to %s", _host.c_str(), _port, e.what());
        _open = false;
    }
    catch (...) {
        LOG_ERR("Error! Could not open UDP connection to %s:%d.", _host.c_str(), _port);
        _open = false;
    }
    return _open;
}

///
///
///
bool SocketRecorder::writeRecord(string s)
{
    if (_open) {
        try {
            _socket.send_to(boost::asio::buffer(s), _endpoint);
        }
        catch (const boost::system::system_error& e) {
            LOG_ERR("Error writing to socket (%s:%d)! Error was %s", _host.c_str(), _port, e.what());
            return false;
        }
    }
=======
bool SocketRecorder::openRecord(std::string port)
{
	context = std::unique_ptr<zmq::context_t>(new zmq::context_t(1));
    publisher = std::unique_ptr<zmq::socket_t>(new zmq::socket_t(*context, ZMQ_PUB));
    std::string connection_string = std::string("tcp://*:") + port;
    publisher->bind(connection_string.c_str());
    return (_open = true);
}

///
///
///
bool SocketRecorder::writeRecord(std::string s)
{
	if (_open) 
    	s_send(*publisher, s);
    
>>>>>>> c067a1db
    return _open;
}

///
///
///
void SocketRecorder::closeRecord()
{
<<<<<<< HEAD
    LOG("Closing UDP connection...");

    _open = false;
    _socket.close();
}
#endif
=======
    _open = false;
}
>>>>>>> c067a1db
<|MERGE_RESOLUTION|>--- conflicted
+++ resolved
@@ -1,31 +1,5 @@
 /// FicTrac http://rjdmoore.net/fictrac/
 /// \file       SocketRecorder.cpp
-<<<<<<< HEAD
-/// \brief      Implementation of socket recorder based on boost::asio UDP datagrams.
-/// \author     Richard Moore
-/// \copyright  CC BY-NC-SA 3.0
-
-#if 0	// TCP sockets
-
-#ifdef __APPLE__ || __linux__
-#include "SocketRecorder_linux.src"
-#elif _WIN32
-#include "SocketRecorder_win.src"
-#endif
-
-#else	// UDP sockets
-
-#include "SocketRecorder.h"
-
-#include "Logger.h"
-
-#include <boost/asio.hpp>
-
-#include <string>
-
-using namespace std;
-using boost::asio::ip::udp;
-=======
 /// \brief      Implementation of socket recorder as a ZeroMQ publisher.
 /// \author     David Turner
 /// \copyright  CC BY-NC-SA 3.0
@@ -37,16 +11,11 @@
 #include <string>
 #include <iostream>
 #include <exception>  // try, catch
->>>>>>> c067a1db
 
 ///
 ///
 ///
 SocketRecorder::SocketRecorder()
-<<<<<<< HEAD
-    : _socket(_io_service)
-=======
->>>>>>> c067a1db
 {
     _type = SOCK;
 }
@@ -62,55 +31,6 @@
 ///
 ///
 ///
-<<<<<<< HEAD
-bool SocketRecorder::openRecord(std::string host_port)
-{
-    // extract host name and port
-    size_t pos = host_port.find_first_of(':');
-    if (pos == string::npos) {
-        LOG_ERR("Error! Malformed host:port string.");
-        return false;
-    }
-    _host = host_port.substr(0, pos);
-    _port = stoi(host_port.substr(pos + 1));
-
-    _endpoint = udp::endpoint(boost::asio::ip::address::from_string(_host), _port);
-
-    LOG("Opening UDP connection to %s:%d", _host.c_str(), _port);
-
-    // open socket
-    try {
-        _socket.open(udp::v4());
-
-        _open = _socket.is_open();
-        if (!_open) { throw; }
-    }
-    catch (const boost::system::system_error& e) {
-        LOG_ERR("Error! Could not open UDP connection to %s:%d due to %s", _host.c_str(), _port, e.what());
-        _open = false;
-    }
-    catch (...) {
-        LOG_ERR("Error! Could not open UDP connection to %s:%d.", _host.c_str(), _port);
-        _open = false;
-    }
-    return _open;
-}
-
-///
-///
-///
-bool SocketRecorder::writeRecord(string s)
-{
-    if (_open) {
-        try {
-            _socket.send_to(boost::asio::buffer(s), _endpoint);
-        }
-        catch (const boost::system::system_error& e) {
-            LOG_ERR("Error writing to socket (%s:%d)! Error was %s", _host.c_str(), _port, e.what());
-            return false;
-        }
-    }
-=======
 bool SocketRecorder::openRecord(std::string port)
 {
 	context = std::unique_ptr<zmq::context_t>(new zmq::context_t(1));
@@ -128,7 +48,6 @@
 	if (_open) 
     	s_send(*publisher, s);
     
->>>>>>> c067a1db
     return _open;
 }
 
@@ -137,14 +56,5 @@
 ///
 void SocketRecorder::closeRecord()
 {
-<<<<<<< HEAD
-    LOG("Closing UDP connection...");
-
     _open = false;
-    _socket.close();
-}
-#endif
-=======
-    _open = false;
-}
->>>>>>> c067a1db
+}