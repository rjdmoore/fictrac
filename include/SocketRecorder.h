/// FicTrac http://rjdmoore.net/fictrac/
/// \file       SocketRecorder.h
<<<<<<< HEAD
/// \brief      Implementation of socket recorder based on boost::asio UDP datagrams.
/// \author     Richard Moore
=======
/// \brief      Implementation of socket recorder.
/// \author     Richard Moore, David Turner
>>>>>>> c067a1db
/// \copyright  CC BY-NC-SA 3.0

#pragma once

<<<<<<< HEAD
#if 0	// TCP sockets

#ifdef __APPLE__ || __linux__ 
#include "SocketRecorder_linux.h"
#elif _WIN32
#include "SocketRecorder_win.h"
#endif

#else	// UDP sockets

#include "RecorderInterface.h"

#include <boost/asio.hpp>
=======
#include "RecorderInterface.h"

#include <cstring>
#include <memory>
#include <zmq.hpp>
>>>>>>> c067a1db

class SocketRecorder : public RecorderInterface
{
public:
    SocketRecorder();
    ~SocketRecorder();

    /// Interface to be overridden by implementations.
<<<<<<< HEAD
    bool openRecord(std::string host_port);
=======
    bool openRecord(std::string port);
>>>>>>> c067a1db
    bool writeRecord(std::string s);
    void closeRecord();

private:
<<<<<<< HEAD
    std::string _host;
    int _port;

    boost::asio::io_service _io_service;
    boost::asio::ip::udp::socket _socket;
    boost::asio::ip::udp::endpoint _endpoint;
};

#endif
=======

	// ZeroMQ Context we will use for this publisher
    std::unique_ptr<zmq::context_t> context;
   
    // The ZeroMQ socket we will use for publishing.
    std::unique_ptr<zmq::socket_t> publisher;
};
>>>>>>> c067a1db
<|MERGE_RESOLUTION|>--- conflicted
+++ resolved
@@ -1,37 +1,16 @@
 /// FicTrac http://rjdmoore.net/fictrac/
 /// \file       SocketRecorder.h
-<<<<<<< HEAD
-/// \brief      Implementation of socket recorder based on boost::asio UDP datagrams.
-/// \author     Richard Moore
-=======
 /// \brief      Implementation of socket recorder.
 /// \author     Richard Moore, David Turner
->>>>>>> c067a1db
 /// \copyright  CC BY-NC-SA 3.0
 
 #pragma once
 
-<<<<<<< HEAD
-#if 0	// TCP sockets
-
-#ifdef __APPLE__ || __linux__ 
-#include "SocketRecorder_linux.h"
-#elif _WIN32
-#include "SocketRecorder_win.h"
-#endif
-
-#else	// UDP sockets
-
-#include "RecorderInterface.h"
-
-#include <boost/asio.hpp>
-=======
 #include "RecorderInterface.h"
 
 #include <cstring>
 #include <memory>
 #include <zmq.hpp>
->>>>>>> c067a1db
 
 class SocketRecorder : public RecorderInterface
 {
@@ -40,31 +19,15 @@
     ~SocketRecorder();
 
     /// Interface to be overridden by implementations.
-<<<<<<< HEAD
-    bool openRecord(std::string host_port);
-=======
     bool openRecord(std::string port);
->>>>>>> c067a1db
     bool writeRecord(std::string s);
     void closeRecord();
 
 private:
-<<<<<<< HEAD
-    std::string _host;
-    int _port;
-
-    boost::asio::io_service _io_service;
-    boost::asio::ip::udp::socket _socket;
-    boost::asio::ip::udp::endpoint _endpoint;
-};
-
-#endif
-=======
 
 	// ZeroMQ Context we will use for this publisher
     std::unique_ptr<zmq::context_t> context;
    
     // The ZeroMQ socket we will use for publishing.
     std::unique_ptr<zmq::socket_t> publisher;
-};
->>>>>>> c067a1db
+};