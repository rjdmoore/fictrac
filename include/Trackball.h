/// FicTrac http://rjdmoore.net/fictrac/
/// \file       Trackball.h
/// \brief      Stores surface map and current orientation of tracking ball.
/// \author     Richard Moore
/// \copyright  CC BY-NC-SA 3.0

#pragma once

#include "NLoptFunc.h"
#include "CameraModel.h"
#include "typesvars.h"

#include <opencv2/opencv.hpp>

#include <memory>	// shared_ptr

///
/// Estimate track ball orientation and update surface map.
///
class Trackball : public NLoptFunc
{
public:
    Trackball(  int             sphere_map_w,
                int             sphere_map_h,
                CameraModelPtr  roi_model,
                CmPoint64f&     roi_to_cam_r,
                CmPoint64f&     cam_to_lab_r,
                double          sphere_diam_rad,
                double          error_thresh,
                cv::Mat&        mask,
                cv::Mat&        sphere_template,
                bool            do_display,
<<<<<<< HEAD
                double          lower_bound,
                double          upper_bound,
=======
                double          bound,
>>>>>>> d8478b38
                double          tol,
                int             max_eval
    );
    ~Trackball();

    void reset();

    /// cv::Mat not copied - careful not to modify incoming mat until we're done with it here.
    bool update(cv::Mat view, double timestamp, bool allow_global);

    void drawDebug(cv::Mat& sphere, cv::Mat& orient);

    //const cv::Mat& get_R() { return _R_roi; }
    //const CmPoint64f& get_dR() { return _dr_roi; }
    //double get_err() { return _err; }
    //const cv::Mat& get_template() { return _sphere; }

private:
    double testRotation(const double x[3]);
    virtual double objective(unsigned n, const double* x, double* grad) { return testRotation(x); }
    void setCurrentView(cv::Mat view, double timestamp) { _roi = view; _ts = timestamp; }
    bool doSearch(bool allow_global);
    void updateSphere();
    void updatePath();
    bool logData();

    /// Vars.
    int _map_w, _map_h;
    int _roi_w, _roi_h;
    double _r_d_ratio, _error_thresh, _bound, _err;

    CameraModelPtr _roi_model, _sphere_model;
    cv::Mat _sphere, _roi, _mask;
    cv::Mat _roi_to_cam_R, _cam_to_lab_R;
    cv::Mat _sphere_hist, _sphere_max;
    double _ts;

    std::shared_ptr<double[]> _p1s_lut;

    /// Data.
    unsigned int _cnt, _seq;
    CmPoint64f _dr_roi;
    cv::Mat _R_roi;
    CmPoint64f _dr_cam, _r_cam;
    cv::Mat _R_cam;
    CmPoint64f _dr_lab, _r_lab;
    cv::Mat _R_lab;

    double _velx, _vely, _step_mag, _step_dir, _intx, _inty, _heading, _posx, _posy;
    

    /// Display.
    cv::Mat _orient;
    bool _do_display;
};<|MERGE_RESOLUTION|>--- conflicted
+++ resolved
@@ -30,12 +30,7 @@
                 cv::Mat&        mask,
                 cv::Mat&        sphere_template,
                 bool            do_display,
-<<<<<<< HEAD
-                double          lower_bound,
-                double          upper_bound,
-=======
                 double          bound,
->>>>>>> d8478b38
                 double          tol,
                 int             max_eval
     );
