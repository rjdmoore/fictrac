# Prerequisites
*.d

# Compiled Object files
*.slo
*.lo
*.o
*.obj

# Precompiled Headers
*.gch
*.pch

# Compiled Dynamic libraries
*.so
*.dylib
*.dll

# Fortran module files
*.mod
*.smod

# Compiled Static libraries
*.lai
*.la
*.a
*.lib

# Executables
*.exe
*.out
*.app

# VS
*.lastbuildstate
*.db
<<<<<<< HEAD

# Build dirs
vsbuild/
gccbuild/
bin/
build/

# Data dirs
data
=======
*.props
*.tlog

# Build dirs
build/
vsbuild/x64/
vsbuild/libfictrac/x64/
vsbuild/.vs/
bin/

# Data dir
data
*.dat
>>>>>>> 9ec463d7
<|MERGE_RESOLUTION|>--- conflicted
+++ resolved
@@ -34,7 +34,7 @@
 # VS
 *.lastbuildstate
 *.db
-<<<<<<< HEAD
+*.tlog
 
 # Build dirs
 vsbuild/
@@ -42,20 +42,7 @@
 bin/
 build/
 
-# Data dirs
-data
-=======
-*.props
-*.tlog
-
-# Build dirs
-build/
-vsbuild/x64/
-vsbuild/libfictrac/x64/
-vsbuild/.vs/
-bin/
-
-# Data dir
+# Data
 data
 *.dat
->>>>>>> 9ec463d7
+*.log