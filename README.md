![FicTrac: The webcam-based method for tracking spherical motion and generating fictive animal paths](https://user-images.githubusercontent.com/3844483/110451048-176e9300-80c4-11eb-8e1e-e96545d7d2ed.jpg)

**FicTrac** is an open-source software library for reconstructing the fictive path of an animal walking on a patterned sphere. The software is fast, flexible, easy to use, and simplifies the setup of closed-loop tracking experiments.

FicTrac was originally developed by researchers at the [Queensland Brain Institute](http://qbi.uq.edu.au/) at the University of Queensland, Australia for tracking honeybees and fruit flies during closed-loop tethered walking experiments, but it has since proved useful for tracking a wide range of animals with different movement speeds, track ball diameters and patterns, and stimuli.

On this page you'll find information for:
* [Getting started](#getting-started) - including [hardware requirements](#hardware-requirements), and basic steps for [installing](#installation), [configuring](#configuration), and [running FicTrac](#running-fictrac).
* [Research](#research) - including works to cite and links to the original FicTrac publication and preprint (pdf).
* [Contributing](#contribution-guidelines) - how to go about making your fixes, additions, and customisations available for other users.
* [Re-use](#license) - licensing information, if you plan on using FicTrac or the source code.

You might also be interested in the following links:
* [Demo video](http://youtu.be/BeGYOEOdWjw) - Quick (30s) overview of what FicTrac does and how it works.
* [FicTrac guide](doc/requirements.md) - Detailed description of FicTrac as well as instructions and recommendations, etc.
* [Homepage](http://fictrac.rjdmoore.net) - Contact details for the main author/developer, links, and further info.
* [Forum](http://www.reddit.com/r/fictrac/) - Subreddit for faqs, support, advice, discussions, etc.
* [Mailing list](http://fictrac.rjdmoore.net/mail.html) - Subscribe to receive important announcements and updates.

Happy tracking!

## Getting started

If you're just setting up your lab, or wondering whether FicTrac is suitable for your setup, check the [hardware requirements](#hardware-requirements) section below for the basic requirements.

If you already have an experimental enclosure with a camera, you can use FicTrac to either process recorded videos offline or to run live from the camera. Skip ahead to [install](#installation), [configure](#configuration), and [run FicTrac](#running-fictrac).

### Hardware requirements

Very briefly, FicTrac imposes almost no special requirements on your experimental setup, other than that a pattern must be applied to the track ball. However, there are a number of tips that can help you get the best results from using FicTrac.

A typical FicTrac experimental setup might include at least the following equipment:
* *Animal tether/harness* - for keeping the animal stationary on the track ball
* *Stimulus* - sensory feedback for the animal
* *Track ball support* - structure to hold track ball in place whilst allowing free rotation
* [Track ball](doc/requirements.md#track-ball) - lightweight sphere that is rotated by the animal's walking/turning motions. Surface pattern should ideally be high-contrast, non-repeating, non-reflective (not glossy), and contain around 10~50 variously sized shapes with a mixture of texture scales (i.e. some small sharp features, some blobs, etc).
* [Video camera](doc/requirements.md#video-camera) - for monitoring the track ball (and animal). Resolution is not important, and for vertebrates a USB webcam is likely sufficient. For faster moving insects, the camera should support frame rates >100 Hz. In all cases, the frame rate, exposure, and lens should be chosen to ensure the track ball pattern is well-exposed under all lighting/stimulus conditions and that there is no motion blur during the fastest expected movements. At least one half of one hemisphere of the track ball surface should be visible by the camera.
* [PC/laptop](doc/requirements.md#pclaptop) - for running FicTrac software (and generating closed-loop stimuli). Processor should be somewhat recent (>2 GHz, multi-core). Operating system can be either Windows or Linux - FicTrac has been tested in Windows 10 and Ubuntu 18.04 & 20.04, although many other linux variants are also probably fine. A supported operating system can also be installed via virtual machine, in which case FicTrac can be run within any host operating system.
* [Lighting](doc/requirements.md#lighting) - ambient lighting should be diffuse (no specular reflections from track ball surface) and bright enough to give good track ball surface exposure at chosen frame rate.

FicTrac imposes no requirements on the *italicised* items; how you design these is completely dependent on other factors.

### Installation

The FicTrac source code can be built for both Windows and Linux (e.g. Ubuntu) operating systems, or you can build and run FicTrac from within a [virtual machine](https://www.virtualbox.org/) on any operating system. The following instructions are for a 64-bit machine, if you are using a 32-bit machine you will need to replace x64 with x86 in the instructions below.

1. Download and install required build tools and dependencies:
    1. Windows only: 
        1. [Cmake build system](https://cmake.org/download/) (Windows win64-x64 Installer)
        2. If you don't already have Visual Studio (C++ workflow) installed, you will need to install the [Build Tools for Visual Studio](https://visualstudio.microsoft.com/downloads/#build-tools-for-visual-studio-2019).
    2. Linux only:
        1. Run the following from terminal to install necessary build tools and dependencies:
        ```
        sudo apt-get install gcc g++ git cmake curl unzip tar yasm pkg-config libgtk2.0-dev libavformat-dev libavcodec-dev libavresample-dev libswscale-dev libopencv-dev
        ```
    3. (Windows and Linux) Clone or download the [Vcpkg](https://github.com/Microsoft/vcpkg) repository and then follow the guide to install (make sure to perform the bootstrap and integration steps).
    4. Using Vcpkg, install remaining dependencies:
```
<<<<<<< HEAD
[Windows] .\vcpkg install opencv[ffmpeg]:x64-windows nlopt:x64-windows boost-asio:x64-windows ffmpeg[x264]:x64-windows
[Linux] ./vcpkg install nlopt:x64-linux boost-asio:x64-linux
=======
[Windows] .\vcpkg install opencv[ffmpeg]:x64-windows nlopt:x64-windows boost-asio:x64-windows ffmpeg[*]:x64-windows cppzmq:x64-windows
[Linux] ./vcpkg install opencv[ffmpeg]:x64-linux nlopt:x64-linux boost-asio:x64-linux ffmpeg[*]:x64-linux cppzmq:x64-linux
>>>>>>> c067a1db
```
2. Clone or download the FicTrac repository, then navigate to that folder, open a terminal, and create a build directory:
```
git clone https://github.com/rjdmoore/fictrac.git
cd fictrac
mkdir build
cd build
```
3. Run Cmake to prepare the necessary build files for FicTrac. Here, we will need to provide the path to the Cmake toolchain file that was installed by Vcpkg (this path is printed to terminal when you run the Vcpkg system-wide integration step).
```
[Windows] cmake -A x64 -D CMAKE_TOOLCHAIN_FILE=C:\path\to\vcpkg\scripts\buildsystems\vcpkg.cmake ..
[Linux] cmake -D CMAKE_TOOLCHAIN_FILE=/path/to/vcpkg/scripts/buildsystems/vcpkg.cmake ..
```
5. Finally, build and install FicTrac:
```
[Windows] cmake --build . --config Release -j 4
[Linux] cmake --build . --config Release -- -j 4
```

If everything went well, the executables for FicTrac and a configuration utility will be placed under the `bin` directory in the FicTrac project folder.

If you encounter issues during the build process, try simply re-executing the step that failed. If you still encounter the same problem, check the [FicTrac forum](http://www.reddit.com/r/fictrac/) to see if anyone else has encountered (and hopefully solved!) the same issue. 

Remember to update and re-build FicTrac occasionally, as the program is still under development and fixes and improvements are being made continuously.

| | | | | |
| --- | --- | --- | --- | --- |
| Build status | Windows | [![Build Status](https://dev.azure.com/rjdmoore/FicTrac/_apis/build/status/rjdmoore.fictrac?branchName=master&jobName=Windows)](https://dev.azure.com/rjdmoore/FicTrac/_build/latest?definitionId=1&branchName=master) | Linux | [![Build Status](https://dev.azure.com/rjdmoore/FicTrac/_apis/build/status/rjdmoore.fictrac?branchName=master&jobName=Linux)](https://dev.azure.com/rjdmoore/FicTrac/_build/latest?definitionId=1&branchName=master) |

#### USB2/3 camera installation

If you are using an industrial USB2/3 camera and are receiving error messages when FicTrac tries to connect to your camera, you may need to tell FicTrac to use the SDK provided with your camera, rather than the generic OpenCV interface. The instructions for switching to the camera's SDK are different for each manufacturer. Currently there is support for PGR (FLIR) USB2/3 cameras via the Flycapture/Spinnaker SDK and Basler USB3 cameras via the Pylon SDK.

Click on the appropriate SDK below to view details.

<details>
  <summary>PGR (FLIR) Flycapture SDK</summary>

1. Download and install the latest [Flycapture SDK](https://www.flir.com/products/flycapture-sdk/).
2. When preparing the build files for FicTrac using Cmake, you will need to specify to use Flycapture using the switch `-D PGR_USB2=ON` and depending on where you installed the SDK, you may also need to provide the SDK directory path using the switch `-D PGR_DIR=...`. For example, for a Windows installation you would replace step 3 above with (replacing <vcpkg_root> with the path to your vcpkg root directory):
```
cmake -A x64 -D CMAKE_TOOLCHAIN_FILE=<vcpkg root>/scripts/buildsystems/vcpkg.cmake -D PGR_USB2=ON -D PGR_DIR="C:\path\to\Flycapture" ..
```
3. Follow the other build steps as normal.

Before running FicTrac, you may configure your camera (frame rate, resolution, etc) as desired using the SDK utilities.
</details>

<details>
  <summary>PGR (FLIR) Spinnaker SDK</summary>

1. Download and install the latest [Spinnaker SDK](https://www.flir.com/products/spinnaker-sdk/).
2. When preparing the build files for FicTrac using Cmake, you will need to specify to use Spinnaker using the switch `-D PGR_USB3=ON` and depending on where you installed the SDK, you may also need to provide the SDK directory path using the switch `-D PGR_DIR=...`. For example, for a Windows installation you would replace step 3 above with (replacing <vcpkg_root> with the path to your vcpkg root directory):
```
cmake -A x64 -D CMAKE_TOOLCHAIN_FILE=<vcpkg root>/scripts/buildsystems/vcpkg.cmake -D PGR_USB3=ON -D PGR_DIR="C:\path\to\Spinnaker" ..
```
3. Follow the other build steps as normal.

Before running FicTrac, you may configure your camera (frame rate, resolution, etc) as desired using the SDK utilities.
</details>

<details>
  <summary>Basler Pylon SDK</summary>

1. Download and install the latest [Pylon SDK](https://www.baslerweb.com/en/products/software/basler-pylon-camera-software-suite/).
2. When preparing the build files for FicTrac using Cmake, you will need to specify to use Pylon using the switch `-D BASLER_USB3=ON` and depending on where you installed the SDK, you may also need to provide the SDK directory path using the switch `-D BASLER_DIR=...`. For example, for a Windows installation you would replace step 3 above with (replacing <vcpkg_root> with the path to your vcpkg root directory):
```
cmake -A x64 -D CMAKE_TOOLCHAIN_FILE=<vcpkg root>/scripts/buildsystems/vcpkg.cmake -D BASLER_USB3=ON -D BASLER_DIR="C:\path\to\Pylon" ..
```
3. Follow the other build steps as normal.

Before running FicTrac, you may configure your camera (frame rate, resolution, etc) as desired using the SDK utilities.
</details>

### Configuration

There are two necessary steps to configure FicTrac prior to running the program:
1. You must provide a text file that contains important [configuration parameters](doc/params.md) for your setup. At a minimum, this config file must define the parameters `src_fn` and `vfov`, which define the image source (path to video file or camera index) and vertical field of view (in degrees) of your camera respectively. You will find an example config file (`config.txt`) in the `sample` directory.
2. You must run the interactive configuration program (configGui). This program will guide you through the configuration of the track ball region of interest within your input images and the transformation between the camera's and animal's frames of reference.

A more [detailed guide](doc/requirements.md) on how to configure FicTrac for your setup and an explanation of all the [configuration parameters](doc/params.md) can be found in the `doc` directory.

### Running FicTrac

To configure FicTrac for the provided sample data, simply open a terminal in the FicTrac project folder and type:
```
cd sample
[Windows] ..\bin\Release\configGui.exe config.txt
[Linux] ../bin/configGui config.txt
```
The sample config file `config.txt` is already configured for the sample data, but you can step through the configuration process to check that everything looks ok.

Then, to run FicTrac, type:
```
[Windows] ..\bin\Release\fictrac.exe config.txt
[Linux] sudo ../bin/fictrac config.txt
```

FicTrac will usually generate two output files:
1. Log file (*.log) - containing debugging information about FicTrac's execution.
2. Data file (*.dat) - containing output data. See [data_header](doc/data_header.txt) for information about output data.

The output data file can be used for offline processing. To use FicTrac within a closed-loop setup (to provide real-time feedback for stimuli), you should configure FicTrac to output data via a socket (IP address/port) in real-time. To do this, just set `sock_port` to a valid port number in the config file. There is an example Python script for receiving data via sockets in the `scripts` directory.

**Note:** If you encounter issues trying to generate output videos (i.e. `save_raw` or `save_debug`), you might try changing the default video codec via `vid_codec` - see [config params](doc/params.md) for details. If you receive an error about a missing [H264 library](https://github.com/cisco/openh264/releases), you can download the necessary library (i.e. OpenCV 3.4.3 requires `openh264-1.7.0-win64.dll`) from the above link and place it in the `dll` folder under the FicTrac main directory. You will then need to re-run the appropriate `cmake ..` and `cmake --build` commands for your installation.

## Research

If you use FicTrac as part of your research, please cite the original FicTrac publication:

> RJD Moore, GJ Taylor, AC Paulk, T Pearson, B van Swinderen, MV Srinivasan (2014). *"FicTrac: a visual method for tracking spherical motion and generating fictive animal paths"*, Journal of Neuroscience Methods, Volume 225, 30th March 2014, Pages 106-119. [[J. Neuroscience Methods link]](https://doi.org/10.1016/j.jneumeth.2014.01.010) [[Preprint (pdf) link]](https://www.dropbox.com/s/sw6qcmphk417bgi/2014-Moore_etal-JNM_preprint-FicTrac.pdf?dl=0)

This publication contains technical details on how FicTrac works, performance analysis, results, and other discussion.

## Contribution guidelines

If you have modified the FicTrac source code to fix issues, add functionality, or to better suit your setup, please consider making those additions available to other users!

To do so, just follow the standard [Github fork and pull request workflow](https://gist.github.com/rjdmoore/ed014fba0ee2c7e75060ccd01b726cb8).

## License

See the [LICENSE file](LICENSE.txt) for more info.<|MERGE_RESOLUTION|>--- conflicted
+++ resolved
@@ -1,4 +1,6 @@
-![FicTrac: The webcam-based method for tracking spherical motion and generating fictive animal paths](https://user-images.githubusercontent.com/3844483/110451048-176e9300-80c4-11eb-8e1e-e96545d7d2ed.jpg)
+<div align="left">
+  <img src="http://rjdmoore.net/fictrac/header_text.jpg"><br><br>
+</div>
 
 **FicTrac** is an open-source software library for reconstructing the fictive path of an animal walking on a patterned sphere. The software is fast, flexible, easy to use, and simplifies the setup of closed-loop tracking experiments.
 
@@ -12,7 +14,7 @@
 
 You might also be interested in the following links:
 * [Demo video](http://youtu.be/BeGYOEOdWjw) - Quick (30s) overview of what FicTrac does and how it works.
-* [FicTrac guide](doc/requirements.md) - Detailed description of FicTrac as well as instructions and recommendations, etc.
+* [FicTrac manual](doc/requirements.md) - Detailed instructions, description of output data, parameters, recommendations, etc.
 * [Homepage](http://fictrac.rjdmoore.net) - Contact details for the main author/developer, links, and further info.
 * [Forum](http://www.reddit.com/r/fictrac/) - Subreddit for faqs, support, advice, discussions, etc.
 * [Mailing list](http://fictrac.rjdmoore.net/mail.html) - Subscribe to receive important announcements and updates.
@@ -21,7 +23,7 @@
 
 ## Getting started
 
-If you're just setting up your lab, or wondering whether FicTrac is suitable for your setup, check the [hardware requirements](#hardware-requirements) section below for the basic requirements.
+If you're just setting up your lab, or wondering whether FicTrac is suitable for your setup (spoiler: yes, probably), check the [hardware requirements section below](#hardware-requirements) for the basic requirements.
 
 If you already have an experimental enclosure with a camera, you can use FicTrac to either process recorded videos offline or to run live from the camera. Skip ahead to [install](#installation), [configure](#configuration), and [run FicTrac](#running-fictrac).
 
@@ -33,9 +35,9 @@
 * *Animal tether/harness* - for keeping the animal stationary on the track ball
 * *Stimulus* - sensory feedback for the animal
 * *Track ball support* - structure to hold track ball in place whilst allowing free rotation
-* [Track ball](doc/requirements.md#track-ball) - lightweight sphere that is rotated by the animal's walking/turning motions. Surface pattern should ideally be high-contrast, non-repeating, non-reflective (not glossy), and contain around 10~50 variously sized shapes with a mixture of texture scales (i.e. some small sharp features, some blobs, etc).
+* [Track ball](doc/requirements.md#track-ball) - lightweight sphere that is rotated by the animal's walking/turning motions. Surface pattern should ideally be high-contrast, non-repeating, non-reflective (not glossy), and contain around 10~50 variously sized blobby shapes.
 * [Video camera](doc/requirements.md#video-camera) - for monitoring the track ball (and animal). Resolution is not important, and for vertebrates a USB webcam is likely sufficient. For faster moving insects, the camera should support frame rates >100 Hz. In all cases, the frame rate, exposure, and lens should be chosen to ensure the track ball pattern is well-exposed under all lighting/stimulus conditions and that there is no motion blur during the fastest expected movements. At least one half of one hemisphere of the track ball surface should be visible by the camera.
-* [PC/laptop](doc/requirements.md#pclaptop) - for running FicTrac software (and generating closed-loop stimuli). Processor should be somewhat recent (>2 GHz, multi-core). Operating system can be either Windows or Linux - FicTrac has been tested in Windows 10 and Ubuntu 18.04 & 20.04, although many other linux variants are also probably fine. A supported operating system can also be installed via virtual machine, in which case FicTrac can be run within any host operating system.
+* [PC/laptop](doc/requirements.md#pclaptop) - for running FicTrac software (and generating closed-loop stimuli). Processor should be somewhat recent (>2 GHz, multi-core).
 * [Lighting](doc/requirements.md#lighting) - ambient lighting should be diffuse (no specular reflections from track ball surface) and bright enough to give good track ball surface exposure at chosen frame rate.
 
 FicTrac imposes no requirements on the *italicised* items; how you design these is completely dependent on other factors.
@@ -47,33 +49,25 @@
 1. Download and install required build tools and dependencies:
     1. Windows only: 
         1. [Cmake build system](https://cmake.org/download/) (Windows win64-x64 Installer)
-        2. If you don't already have Visual Studio (C++ workflow) installed, you will need to install the [Build Tools for Visual Studio](https://visualstudio.microsoft.com/downloads/#build-tools-for-visual-studio-2019).
-    2. Linux only:
-        1. Run the following from terminal to install necessary build tools and dependencies:
-        ```
-        sudo apt-get install gcc g++ git cmake curl unzip tar yasm pkg-config libgtk2.0-dev libavformat-dev libavcodec-dev libavresample-dev libswscale-dev libopencv-dev
-        ```
+        2. If you don't already have Visual Studio (C++ workflow) installed, you will need to install the [Build Tools for Visual Studio](https://visualstudio.microsoft.com/downloads/#build-tools-for-visual-studio-2017).
+    2. Linux (Ubuntu) only:
+        1. Run the following from terminal to install necessary build tools and dependencies: ```[Linux] sudo apt-get install gcc git cmake curl unzip tar yasm pkg-config libgtk2.0-dev libavformat-dev libavcodec-dev libavresample-dev libswscale-dev```
     3. (Windows and Linux) Clone or download the [Vcpkg](https://github.com/Microsoft/vcpkg) repository and then follow the guide to install (make sure to perform the bootstrap and integration steps).
-    4. Using Vcpkg, install remaining dependencies:
+    4. Using Vcpkg, install OpenCV, NLopt, and Boost::asio software packages (this may take 10-30 mins):
+
 ```
-<<<<<<< HEAD
-[Windows] .\vcpkg install opencv[ffmpeg]:x64-windows nlopt:x64-windows boost-asio:x64-windows ffmpeg[x264]:x64-windows
-[Linux] ./vcpkg install nlopt:x64-linux boost-asio:x64-linux
-=======
 [Windows] .\vcpkg install opencv[ffmpeg]:x64-windows nlopt:x64-windows boost-asio:x64-windows ffmpeg[*]:x64-windows cppzmq:x64-windows
 [Linux] ./vcpkg install opencv[ffmpeg]:x64-linux nlopt:x64-linux boost-asio:x64-linux ffmpeg[*]:x64-linux cppzmq:x64-linux
->>>>>>> c067a1db
 ```
+
 2. Clone or download the FicTrac repository, then navigate to that folder, open a terminal, and create a build directory:
 ```
-git clone https://github.com/rjdmoore/fictrac.git
-cd fictrac
 mkdir build
 cd build
 ```
 3. Run Cmake to prepare the necessary build files for FicTrac. Here, we will need to provide the path to the Cmake toolchain file that was installed by Vcpkg (this path is printed to terminal when you run the Vcpkg system-wide integration step).
 ```
-[Windows] cmake -A x64 -D CMAKE_TOOLCHAIN_FILE=C:\path\to\vcpkg\scripts\buildsystems\vcpkg.cmake ..
+[Windows] cmake -G "Visual Studio 15 2017 Win64" -D CMAKE_TOOLCHAIN_FILE=C:\path\to\vcpkg\scripts\buildsystems\vcpkg.cmake ..
 [Linux] cmake -D CMAKE_TOOLCHAIN_FILE=/path/to/vcpkg/scripts/buildsystems/vcpkg.cmake ..
 ```
 5. Finally, build and install FicTrac:
@@ -84,8 +78,6 @@
 
 If everything went well, the executables for FicTrac and a configuration utility will be placed under the `bin` directory in the FicTrac project folder.
 
-If you encounter issues during the build process, try simply re-executing the step that failed. If you still encounter the same problem, check the [FicTrac forum](http://www.reddit.com/r/fictrac/) to see if anyone else has encountered (and hopefully solved!) the same issue. 
-
 Remember to update and re-build FicTrac occasionally, as the program is still under development and fixes and improvements are being made continuously.
 
 | | | | | |
@@ -94,53 +86,34 @@
 
 #### USB2/3 camera installation
 
-If you are using an industrial USB2/3 camera and are receiving error messages when FicTrac tries to connect to your camera, you may need to tell FicTrac to use the SDK provided with your camera, rather than the generic OpenCV interface. The instructions for switching to the camera's SDK are different for each manufacturer. Currently there is support for PGR (FLIR) USB2/3 cameras via the Flycapture/Spinnaker SDK and Basler USB3 cameras via the Pylon SDK.
+If you are using an industrial USB2/3 camera and are receiving error messages when FicTrac tries to connect to your camera, you may need to tell FicTrac to use the SDK provided with your camera, rather than the generic OpenCV interface. The instructions for switching to the camera's SDK are different for each manufacturer. Currently there is support for PGR (FLIR) USB2/3 cameras via the Flycapture/Spinnaker SDK.
 
-Click on the appropriate SDK below to view details.
-
-<details>
-  <summary>PGR (FLIR) Flycapture SDK</summary>
+##### PGR (FLIR) Flycapture SDK
 
 1. Download and install the latest [Flycapture SDK](https://www.flir.com/products/flycapture-sdk/).
-2. When preparing the build files for FicTrac using Cmake, you will need to specify to use Flycapture using the switch `-D PGR_USB2=ON` and depending on where you installed the SDK, you may also need to provide the SDK directory path using the switch `-D PGR_DIR=...`. For example, for a Windows installation you would replace step 3 above with (replacing <vcpkg_root> with the path to your vcpkg root directory):
+2. When preparing the build files for FicTrac using Cmake, you will need to specify to use Flycapture using the switch `-D PGR_USB2=ON` and depending on where you installed the SDK, you may also need to provide the SDK directory path using the switch `-D PGR_DIR=...`. For example, for a Windows installation you would replace step 3 above with:
 ```
-cmake -A x64 -D CMAKE_TOOLCHAIN_FILE=<vcpkg root>/scripts/buildsystems/vcpkg.cmake -D PGR_USB2=ON -D PGR_DIR="C:\path\to\Flycapture" ..
+cmake -G "Visual Studio 15 2017 Win64" -D CMAKE_TOOLCHAIN_FILE=<vcpkg root>/scripts/buildsystems/vcpkg.cmake -D PGR_USB2=ON -D PGR_DIR="C:\path\to\Flycapture" ..
 ```
 3. Follow the other build steps as normal.
 
 Before running FicTrac, you may configure your camera (frame rate, resolution, etc) as desired using the SDK utilities.
-</details>
 
-<details>
-  <summary>PGR (FLIR) Spinnaker SDK</summary>
+##### PGR (FLIR) Spinnaker SDK
 
 1. Download and install the latest [Spinnaker SDK](https://www.flir.com/products/spinnaker-sdk/).
-2. When preparing the build files for FicTrac using Cmake, you will need to specify to use Spinnaker using the switch `-D PGR_USB3=ON` and depending on where you installed the SDK, you may also need to provide the SDK directory path using the switch `-D PGR_DIR=...`. For example, for a Windows installation you would replace step 3 above with (replacing <vcpkg_root> with the path to your vcpkg root directory):
+2. When preparing the build files for FicTrac using Cmake, you will need to specify to use Spinnaker using the switch `-D PGR_USB3=ON` and depending on where you installed the SDK, you may also need to provide the SDK directory path using the switch `-D PGR_DIR=...`. For example, for a Windows installation you would replace step 3 above with:
 ```
-cmake -A x64 -D CMAKE_TOOLCHAIN_FILE=<vcpkg root>/scripts/buildsystems/vcpkg.cmake -D PGR_USB3=ON -D PGR_DIR="C:\path\to\Spinnaker" ..
+cmake -G "Visual Studio 15 2017 Win64" -D CMAKE_TOOLCHAIN_FILE=<vcpkg root>/scripts/buildsystems/vcpkg.cmake -D PGR_USB3=ON -D PGR_DIR="C:\path\to\Spinnaker" ..
 ```
 3. Follow the other build steps as normal.
 
 Before running FicTrac, you may configure your camera (frame rate, resolution, etc) as desired using the SDK utilities.
-</details>
-
-<details>
-  <summary>Basler Pylon SDK</summary>
-
-1. Download and install the latest [Pylon SDK](https://www.baslerweb.com/en/products/software/basler-pylon-camera-software-suite/).
-2. When preparing the build files for FicTrac using Cmake, you will need to specify to use Pylon using the switch `-D BASLER_USB3=ON` and depending on where you installed the SDK, you may also need to provide the SDK directory path using the switch `-D BASLER_DIR=...`. For example, for a Windows installation you would replace step 3 above with (replacing <vcpkg_root> with the path to your vcpkg root directory):
-```
-cmake -A x64 -D CMAKE_TOOLCHAIN_FILE=<vcpkg root>/scripts/buildsystems/vcpkg.cmake -D BASLER_USB3=ON -D BASLER_DIR="C:\path\to\Pylon" ..
-```
-3. Follow the other build steps as normal.
-
-Before running FicTrac, you may configure your camera (frame rate, resolution, etc) as desired using the SDK utilities.
-</details>
 
 ### Configuration
 
 There are two necessary steps to configure FicTrac prior to running the program:
-1. You must provide a text file that contains important [configuration parameters](doc/params.md) for your setup. At a minimum, this config file must define the parameters `src_fn` and `vfov`, which define the image source (path to video file or camera index) and vertical field of view (in degrees) of your camera respectively. You will find an example config file (`config.txt`) in the `sample` directory.
+1. You must provide a text file that contains important [configuration parameters](doc/params.md) for your setup. At a minimum, this config file must define the parameters `src_fn` and `vfov`, which define the image source (path to video file or camera index) and vertical field of view (in degrees) of your camera respectively. You will find an example config file in the `sample` directory.
 2. You must run the interactive configuration program (configGui). This program will guide you through the configuration of the track ball region of interest within your input images and the transformation between the camera's and animal's frames of reference.
 
 A more [detailed guide](doc/requirements.md) on how to configure FicTrac for your setup and an explanation of all the [configuration parameters](doc/params.md) can be found in the `doc` directory.
@@ -165,7 +138,7 @@
 1. Log file (*.log) - containing debugging information about FicTrac's execution.
 2. Data file (*.dat) - containing output data. See [data_header](doc/data_header.txt) for information about output data.
 
-The output data file can be used for offline processing. To use FicTrac within a closed-loop setup (to provide real-time feedback for stimuli), you should configure FicTrac to output data via a socket (IP address/port) in real-time. To do this, just set `sock_port` to a valid port number in the config file. There is an example Python script for receiving data via sockets in the `scripts` directory.
+The output data file can be used for offline processing. To use FicTrac within a closed-loop setup (to provide real-time feedback for stimuli), you should configure FicTrac to output data via a socket (IP address/port) in real-time. To do this, just set `out_port` to a valid port number in the config file. There is an example Python script for receiving data via sockets in the `scripts` directory.
 
 **Note:** If you encounter issues trying to generate output videos (i.e. `save_raw` or `save_debug`), you might try changing the default video codec via `vid_codec` - see [config params](doc/params.md) for details. If you receive an error about a missing [H264 library](https://github.com/cisco/openh264/releases), you can download the necessary library (i.e. OpenCV 3.4.3 requires `openh264-1.7.0-win64.dll`) from the above link and place it in the `dll` folder under the FicTrac main directory. You will then need to re-run the appropriate `cmake ..` and `cmake --build` commands for your installation.
 
