--- conflicted
+++ resolved
@@ -1,115 +1,102 @@
-/// FicTrac http://rjdmoore.net/fictrac/
-/// \file       configGui.cpp
-/// \brief      Executable wrapper for interactive config GUI.
-/// \author     Richard Moore
-/// \copyright  CC BY-NC-SA 3.0
-
-//TODO: log file input argument
-
-<<<<<<< HEAD
-#include <ConfigGui.h>
-#include <logging.h>
-=======
-#include "ConfigGui.h"
-
-#include "Logger.h"
->>>>>>> fc6b5f57
-
-#include <opencv2/opencv.hpp>
-
-#include <string>
-#include <exception>
-
-using cv::Mat;
-using std::string;
-
-int main(int argc, char *argv[])
-{
-<<<<<<< HEAD
-    /// Init logging.
-    logging::init();
-
-    BOOST_LOG_TRIVIAL(fatal) << "configGui:\tA GUI for configuring FicTrac.\n\nThis program should be run once for each new input source (or if the camera is moved).\n";
-    BOOST_LOG_TRIVIAL(fatal) << "Usage: " << argv[0] << " INPUT -c CONFIG_FN [-v LOG_VERBOSITY]\n";
-=======
-	DISP("///");
-    DISP("/// configGui:\tA GUI for configuring FicTrac.\n///\n/// This program should be run once for each new input source (or if the camera is moved).");
-    DISP("/// Usage: configGui INPUT -c CONFIG_FN [-v LOG_VERBOSITY]");
-	DISP("///\n");
->>>>>>> fc6b5f57
-    
-    /// Parse args.
-    string input_fn = "0";     // default to primary webcam
-    string log_level = "info";
-    string config_fn = "config.txt";
-    for (int i = 1; i < argc; ++i) {
-        if ((string(argv[i]) == "--verbosity") || (string(argv[i]) == "-v")) {
-            if (++i < argc) {
-                log_level = argv[i];
-            } else {
-                LOG_ERR("-v/--verbosity requires one argument (debug < info (default) < warning < error)!");
-                return -1;
-            }
-        } else if ((string(argv[i]) == "--config") || (string(argv[i]) == "-c")) {
-            if (++i < argc) {
-                config_fn = argv[i];
-            } else {
-                LOG_ERR("-c/--config requires one argument (config file name)!");
-                return -1;
-            }
-        } else {
-            input_fn = argv[i];
-        }
-    }
-    
-    /// Set logging level.
-	if (log_level.compare("debug")) {
-		SET_LOG_LEVEL(Logger::DBG);
-	} else if (log_level.compare("info")) {
-		SET_LOG_LEVEL(Logger::INF);
-	}
-	else if(log_level.compare("warning")) {
-		SET_LOG_LEVEL(Logger::WRN);
-	}
-	else if(log_level.compare("error")) {
-		SET_LOG_LEVEL(Logger::ERR);
-	}
-    
-    /// Load and parse config file.
-    LOG("Looking for config file: %s ...", config_fn.c_str());
-    ConfigGui cfg(config_fn);
-    if (!cfg.is_open()) { return -1; }
-    
-    /// Load an image to use for annotation.
-    Mat input_frame;
-    try {
-        // try loading as image file first
-        LOG_DBG("Trying to load input %s as image ...", input_fn);
-        input_frame = cv::imread(input_fn, CV_LOAD_IMAGE_GRAYSCALE);
-        if (input_frame.empty()) { throw 0; }
-    } catch(...) {
-        try {
-            // then try loading as camera id
-            LOG_DBG("Trying to load input %s as camera id ...", input_fn);
-            int id = stoi(input_fn);
-            cv::VideoCapture cap(id);
-            cap >> input_frame;
-            if (input_frame.empty()) { throw 0; }
-        } catch(...) {
-            try {
-                // then try loading as video file
-                LOG_DBG("Trying to load input %s as video file ...", input_fn);
-                cv::VideoCapture cap(input_fn);
-                cap >> input_frame;
-                if (input_frame.empty()) { throw 0; }
-            } catch(...) {
-                LOG_ERR("Could not load input file (%s)!", input_fn);
-                return -1;
-            }
-        }
-    }
-    
-    /// Run configuration GUI.
-    cfg.setFrame(input_frame);
-    return cfg.run() ? 0 : -1;
-}
+/// FicTrac http://rjdmoore.net/fictrac/
+/// \file       configGui.cpp
+/// \brief      Executable wrapper for interactive config GUI.
+/// \author     Richard Moore
+/// \copyright  CC BY-NC-SA 3.0
+
+//TODO: log file input argument
+
+#include "ConfigGui.h"
+
+#include "Logger.h"
+
+#include <opencv2/opencv.hpp>
+
+#include <string>
+#include <exception>
+
+using cv::Mat;
+using std::string;
+
+int main(int argc, char *argv[])
+{
+	DISP("///");
+    DISP("/// configGui:\tA GUI for configuring FicTrac.\n///\n/// This program should be run once for each new input source (or if the camera is moved).");
+    DISP("/// Usage: configGui INPUT -c CONFIG_FN [-v LOG_VERBOSITY]");
+	DISP("///\n");
+    
+    /// Parse args.
+    string input_fn = "0";     // default to primary webcam
+    string log_level = "info";
+    string config_fn = "config.txt";
+    for (int i = 1; i < argc; ++i) {
+        if ((string(argv[i]) == "--verbosity") || (string(argv[i]) == "-v")) {
+            if (++i < argc) {
+                log_level = argv[i];
+            } else {
+                LOG_ERR("-v/--verbosity requires one argument (debug < info (default) < warning < error)!");
+                return -1;
+            }
+        } else if ((string(argv[i]) == "--config") || (string(argv[i]) == "-c")) {
+            if (++i < argc) {
+                config_fn = argv[i];
+            } else {
+                LOG_ERR("-c/--config requires one argument (config file name)!");
+                return -1;
+            }
+        } else {
+            input_fn = argv[i];
+        }
+    }
+    
+    /// Set logging level.
+	if (log_level.compare("debug")) {
+		SET_LOG_LEVEL(Logger::DBG);
+	} else if (log_level.compare("info")) {
+		SET_LOG_LEVEL(Logger::INF);
+	}
+	else if(log_level.compare("warning")) {
+		SET_LOG_LEVEL(Logger::WRN);
+	}
+	else if(log_level.compare("error")) {
+		SET_LOG_LEVEL(Logger::ERR);
+	}
+    
+    /// Load and parse config file.
+    LOG("Looking for config file: %s ...", config_fn.c_str());
+    ConfigGui cfg(config_fn);
+    if (!cfg.is_open()) { return -1; }
+    
+    /// Load an image to use for annotation.
+    Mat input_frame;
+    try {
+        // try loading as image file first
+        LOG_DBG("Trying to load input %s as image ...", input_fn);
+        input_frame = cv::imread(input_fn, CV_LOAD_IMAGE_GRAYSCALE);
+        if (input_frame.empty()) { throw 0; }
+    } catch(...) {
+        try {
+            // then try loading as camera id
+            LOG_DBG("Trying to load input %s as camera id ...", input_fn);
+            int id = stoi(input_fn);
+            cv::VideoCapture cap(id);
+            cap >> input_frame;
+            if (input_frame.empty()) { throw 0; }
+        } catch(...) {
+            try {
+                // then try loading as video file
+                LOG_DBG("Trying to load input %s as video file ...", input_fn);
+                cv::VideoCapture cap(input_fn);
+                cap >> input_frame;
+                if (input_frame.empty()) { throw 0; }
+            } catch(...) {
+                LOG_ERR("Could not load input file (%s)!", input_fn);
+                return -1;
+            }
+        }
+    }
+    
+    /// Run configuration GUI.
+    cfg.setFrame(input_frame);
+    return cfg.run() ? 0 : -1;
+}