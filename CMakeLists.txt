--- conflicted
+++ resolved
@@ -41,12 +41,6 @@
     message(FATAL_ERROR "Error! Could not find NLopt lib at ${NLOPT_LIB}!")
 endif()
 if(MSVC)
-<<<<<<< HEAD
-    find_package(opencv)
-    find_library(NLOPT_LIB libnlopt-0.lib)
-	
-=======
->>>>>>> 94372ad7
     if(PGR_USB3)
         set(CMAKE_PREFIX_PATH ${CMAKE_PREFIX_PATH} ${PGR_DIR}/lib64/vs2015)
         find_library(PGR_LIB Spinnaker_v140.lib)
@@ -118,14 +112,8 @@
     target_compile_options(fictrac_core PUBLIC -Ofast -Wall -c -fmessage-length=0 -std=c++17 -Wno-unused-function -march=native -MMD)
 endif()
 
-<<<<<<< HEAD
-# linking and post-build
-target_link_libraries(libfictrac PUBLIC ${OpenCV_LIBS} ${NLOPT_LIB} cppzmq)
-if(PGR_USB3)
-    target_link_libraries(libfictrac PUBLIC ${PGR_LIB})
-=======
 # linking
-target_link_libraries(fictrac_core PUBLIC ${OpenCV_LIBS} ${NLOPT_LIBRARIES})
+target_link_libraries(fictrac_core PUBLIC ${OpenCV_LIBS} ${NLOPT_LIBRARIES} cppzmq)
 if(MSVC)
     target_link_libraries(fictrac_core PUBLIC Ws2_32)
 else()  # gcc
@@ -133,7 +121,6 @@
 endif()
 if(PGR_USB2 OR PGR_USB3)
     target_link_libraries(fictrac_core PUBLIC ${PGR_LIB})
->>>>>>> 94372ad7
 endif()
 
 # post-build
@@ -146,17 +133,17 @@
         endif()
     endforeach()
     
-    set(FFMPEG_LIB_BASE opencv_ffmpeg${OPENCV_VER_STRING})
-    if("${OpenCV_ARCH}" STREQUAL x86)
-        set(FFMPEG_LIB ${FFMPEG_LIB_BASE}.dll)
-    else()
-        # default to 64-bit
-        set(FFMPEG_LIB ${FFMPEG_LIB_BASE}_64.dll)
-    endif()
-    list(APPEND TO_COPY "${OpenCV_INSTALL_PATH}/bin/${FFMPEG_LIB}")
+    # set(FFMPEG_LIB_BASE opencv_ffmpeg${OPENCV_VER_STRING})
+    # if("${OpenCV_ARCH}" STREQUAL x86)
+    #     set(FFMPEG_LIB ${FFMPEG_LIB_BASE}.dll)
+    # else()
+    #     # default to 64-bit
+    #     set(FFMPEG_LIB ${FFMPEG_LIB_BASE}_64.dll)
+    # endif()
+    # list(APPEND TO_COPY "${OpenCV_INSTALL_PATH}/bin/${FFMPEG_LIB}")
     
     # copy nlopt dll
-    list(APPEND TO_COPY "${NLOPT_LIBRARY_DIRS}/bin/nlopt.dll")
+    # list(APPEND TO_COPY "${NLOPT_LIBRARY_DIRS}/bin/nlopt.dll")
     
     # copy h264 dll
     file(GLOB DLLS ${PROJECT_SOURCE_DIR}/dll/*.dll)
