--- conflicted
+++ resolved
@@ -2,9 +2,8 @@
 project (FicTrac)
 
 # The version number.
-set(FICTRAC_VERSION_MAJOR 2)
-set(FICTRAC_VERSION_MIDDLE 1)
-set(FICTRAC_VERSION_MINOR 1)
+set (FICTRAC_VERSION_MAJOR 2)
+set (FICTRAC_VERSION_MINOR 2)
  
 # output version info to be included by project
 configure_file (
@@ -24,13 +23,10 @@
 # optional build config
 option(PGR_USB3 "Use Spinnaker SDK to capture from PGR USB3 cameras" OFF) # Disabled by default
 option(PGR_USB2 "Use FlyCapture SDK to capture from PGR USB2 cameras" OFF) # Disabled by default
-option(BASLER_USB3 "Use Pylon SDK to capture from Basler USB3 cameras" OFF) # Disabled by default
 if(PGR_USB3)
     set(PGR_DIR "." CACHE PATH "Path to PGR Spinnaker SDK folder")
 elseif(PGR_USB2)
     set(PGR_DIR "." CACHE PATH "Path to PGR FlyCapture SDK folder")
-elseif(BASLER_USB3)
-    set(BASLER_DIR "." CACHE PATH "Path to Basler Pylon SDK folder")
 endif()
 
 # find dependencies
@@ -44,7 +40,6 @@
 else()
     message(FATAL_ERROR "Error! Could not find NLopt lib at ${NLOPT_LIB}!")
 endif()
-
 if(MSVC)
     if(PGR_USB3)
         set(CMAKE_PREFIX_PATH ${CMAKE_PREFIX_PATH} ${PGR_DIR}/lib64/vs2015)
@@ -52,13 +47,7 @@
     elseif(PGR_USB2)
         set(CMAKE_PREFIX_PATH ${CMAKE_PREFIX_PATH} ${PGR_DIR}/lib64/vs2015)
         find_library(PGR_LIB FlyCapture2_v140.lib)
-    elseif(BASLER_USB3)
-        set(CMAKE_PREFIX_PATH ${CMAKE_PREFIX_PATH} ${BASLER_DIR}/Development/lib/x64)
-		find_library(BASLER_LIB PylonBase_MD_VC120_v5_0.lib)
-		
-		file(GLOB BASLER_LIBS ${BASLER_DIR}/Development/lib/x64/*.lib)
     endif()
-    
 else()  # gcc
     if(PGR_USB3)
         set(CMAKE_PREFIX_PATH ${CMAKE_PREFIX_PATH} ${PGR_DIR})
@@ -66,14 +55,8 @@
     elseif(PGR_USB2)
         set(CMAKE_PREFIX_PATH ${CMAKE_PREFIX_PATH} ${PGR_DIR})
         find_library(PGR_LIB libflycapture.so)
-    elseif(BASLER_USB3)
-        set(CMAKE_PREFIX_PATH ${CMAKE_PREFIX_PATH} ${BASLER_DIR}/lib64)
-        find_library(BASLER_LIB libpylonbase.so)       
-        
-		file(GLOB BASLER_LIBS ${BASLER_DIR}/lib64/*.so)
     endif()
 endif()
-
 if(PGR_USB2 OR PGR_USB3)
     get_filename_component(PGR_DIR ${PGR_LIB} DIRECTORY)
     get_filename_component(PGR_DIR ${PGR_DIR} DIRECTORY)    # step up 1 level
@@ -84,17 +67,6 @@
         message(STATUS "Found PGR FlyCapture/Spinnaker lib ${PGR_LIB}")
     else()
         message(FATAL_ERROR "Error! Could not find PGR FlyCapture/Spinnaker lib at ${PGR_DIR}!")
-    endif()
-elseif(BASLER_USB3)
-    get_filename_component(BASLER_DIR ${BASLER_LIB} DIRECTORY)
-    get_filename_component(BASLER_DIR ${BASLER_DIR} DIRECTORY)    # step up 1 level
-    if(MSVC)
-        get_filename_component(BASLER_DIR ${BASLER_DIR} DIRECTORY)    # step up 1 level
-    endif()
-    if(BASLER_LIB)
-        message(STATUS "Found Basler Pylon lib ${BASLER_LIB}")
-    else()
-        message(FATAL_ERROR "Error! Could not find Basler Pylon lib at ${BASLER_DIR}!")
     endif()
 endif()
 
@@ -113,8 +85,6 @@
             include_directories(${PGR_DIR}/include/spinnaker)   # for ubuntu default install dir
         endif()
     endif()
-elseif(BASLER_USB3)
-    include_directories(${BASLER_DIR}/include)
 endif()
 
 # find sources to build
@@ -126,24 +96,20 @@
 add_executable(fictrac ${PROJECT_SOURCE_DIR}/exec/fictrac.cpp)
 
 # add preprocessor definitions
-# PUBLIC means defs will be inherited by linked executables
+# public means defs will be inherited by linked executables
 target_compile_definitions(fictrac_core PUBLIC _CRT_SECURE_NO_WARNINGS NOMINMAX)
-if(MSVC)
-    target_compile_definitions(fictrac_core PUBLIC _WIN32_WINNT=0x0A00)	# Win10
-endif()
 if(PGR_USB2)
     target_compile_definitions(fictrac_core PUBLIC PGR_USB2)
 elseif(PGR_USB3)
     target_compile_definitions(fictrac_core PUBLIC PGR_USB3)
-elseif(BASLER_USB3)
-    target_compile_definitions(fictrac_core PUBLIC BASLER_USB3)
 endif()
 
 # add compile options
 if(MSVC)
-    target_compile_options(fictrac_core PUBLIC $<$<CONFIG:Release>:/MP /GS /GL /w /WX- /Gy /Zc:wchar_t /O2 /Oi /Zc:inline /fp:precise /MD /EHsc /std:c++17>)
+    target_compile_options(fictrac_core PUBLIC $<$<CONFIG:Release>:/MP /GS /GL /W3 /WX- /Gy /Zc:wchar_t /O2 /Oi /Zc:inline /fp:precise /MD /EHsc /std:c++17>)
+    # set(CMAKE_SHARED_LINKER_FLAGS_RELEASE "${CMAKE_SHARED_LINKER_FLAGS_RELEASE} /LTCG")
 else()  # gcc
-    target_compile_options(fictrac_core PUBLIC -Ofast -w -c -fmessage-length=0 -std=c++17 -Wno-unused-function -march=native -MMD)
+    target_compile_options(fictrac_core PUBLIC -Ofast -Wall -c -fmessage-length=0 -std=c++17 -Wno-unused-function -march=native -MMD)
 endif()
 
 # linking
@@ -155,10 +121,6 @@
 endif()
 if(PGR_USB2 OR PGR_USB3)
     target_link_libraries(fictrac_core PUBLIC ${PGR_LIB})
-<<<<<<< HEAD
-elseif(BASLER_USB3)
-    target_link_libraries(fictrac_core PUBLIC ${BASLER_LIBS})
-=======
 endif()
 
 # post-build
@@ -193,15 +155,9 @@
                         "${CMAKE_RUNTIME_OUTPUT_DIRECTORY}/$<$<CONFIG:Release>:Release>$<$<CONFIG:Debug>:Debug>/")
 else()  # gcc
     # nothing here...
->>>>>>> c067a1db
 endif()
 
 target_link_libraries(configGui fictrac_core)
 add_dependencies(configGui fictrac_core)
 target_link_libraries(fictrac fictrac_core)
-add_dependencies(fictrac fictrac_core)
-
-if(MSVC)
-	set_target_properties(configGui PROPERTIES LINK_FLAGS /LTCG)
-	set_target_properties(fictrac PROPERTIES LINK_FLAGS /LTCG)
-endif()+add_dependencies(fictrac fictrac_core)